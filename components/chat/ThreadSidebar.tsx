--- conflicted
+++ resolved
@@ -1,15 +1,12 @@
 "use client";
-import { useState } from "react";
+import { useState, useEffect } from "react";
 import { ChevronLeft, ChevronRight, Plus, X, Trash2 } from "lucide-react";
 import type { ChatThread, AiModel } from "@/lib/types";
 import type { Project } from "@/lib/projects";
 import ConfirmDialog from "@/components/modals/ConfirmDialog";
 import ProjectsSection from "@/components/app/ProjectsSection";
-<<<<<<< HEAD
+import DownloadMenu from "./DownloadMenu";
 import ShareButton from "@/components/chat/ShareButton";
-=======
-import DownloadMenu from "./DownloadMenu";
->>>>>>> 2f514e9f
 
 type Props = {
   sidebarOpen: boolean;
@@ -51,13 +48,12 @@
   onDeleteProject,
 }: Props) {
   const [confirmDeleteId, setConfirmDeleteId] = useState<string | null>(null);
-  
-  // Helper function to get project name for a thread
-  const getProjectNameForThread = (thread: ChatThread): string | undefined => {
-    if (!thread.projectId) return undefined;
-    const project = projects.find(p => p.id === thread.projectId);
-    return project?.name;
-  };
+  const [isHydrated, setIsHydrated] = useState(false);
+
+  useEffect(() => {
+    setIsHydrated(true);
+  }, []);
+
   return (
     <>
       {/* Desktop sidebar */}
@@ -111,10 +107,13 @@
               Chats
             </div>
             <div className="flex-1 overflow-y-auto space-y-1 pr-1">
-              {threads.length === 0 && (
+              {!isHydrated ? (
+                // Show consistent state during SSR
+                <div className="text-xs opacity-60">Loading...</div>
+              ) : threads.length === 0 ? (
                 <div className="text-xs opacity-60">No chats yet</div>
-              )}
-              {threads.map((t) => (
+              ) : null}
+              {isHydrated && threads.map((t) => (
                 <div
                   key={t.id}
                   className={`w-full px-2 py-2 rounded-md text-sm border flex items-center justify-between gap-2 group ${
@@ -131,15 +130,9 @@
                     {t.title || "Untitled"}
                   </button>
                   <div className="flex items-center gap-1">
-<<<<<<< HEAD
-                    <ShareButton 
-                      thread={t} 
-                      projectName={getProjectNameForThread(t)}
-=======
                     <DownloadMenu 
                       thread={t} 
                       selectedModels={selectedModels} 
->>>>>>> 2f514e9f
                     />
                     <button
                       aria-label="Delete chat"
@@ -284,15 +277,9 @@
                     {t.title || "Untitled"}
                   </button>
                   <div className="flex items-center gap-1">
-<<<<<<< HEAD
-                    <ShareButton 
-                      thread={t} 
-                      projectName={getProjectNameForThread(t)}
-=======
                     <DownloadMenu 
                       thread={t} 
                       selectedModels={selectedModels} 
->>>>>>> 2f514e9f
                     />
                     <button
                       aria-label="Delete chat"
