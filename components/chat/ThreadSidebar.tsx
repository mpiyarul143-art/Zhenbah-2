--- conflicted
+++ resolved
@@ -1,14 +1,3 @@
-<<<<<<< HEAD
-"use client";
-import { useState, useEffect } from "react";
-import { ChevronLeft, ChevronRight, Plus, X, Trash2 } from "lucide-react";
-import type { ChatThread, AiModel } from "@/lib/types";
-import type { Project } from "@/lib/projects";
-import ConfirmDialog from "@/components/modals/ConfirmDialog";
-import ProjectsSection from "@/components/app/ProjectsSection";
-import DownloadMenu from "./DownloadMenu";
-import ShareButton from "@/components/chat/ShareButton";
-=======
 'use client';
 import { useState, useEffect } from 'react';
 import { ChevronLeft, ChevronRight, Plus, X, Trash2 } from 'lucide-react';
@@ -17,9 +6,9 @@
 import ConfirmDialog from '@/components/modals/ConfirmDialog';
 import ProjectsSection from '@/components/app/ProjectsSection';
 import DownloadMenu from './DownloadMenu';
+import ShareButton from "@/components/chat/ShareButton";
 import { useTheme } from '@/lib/themeContext';
 import { ACCENT_COLORS } from '@/lib/themes';
->>>>>>> d28ff448
 
 type Props = {
   sidebarOpen: boolean;
@@ -138,20 +127,6 @@
                         : 'bg-white/5 border-white/10 hover:bg-white/10'
                     }`}
                   >
-<<<<<<< HEAD
-                    {t.title || "Untitled"}
-                  </button>
-                  <div className="flex items-center gap-1">
-                    <ShareButton 
-                      thread={t}
-                      projectName={projects.find(p => p.id === t.projectId)?.name}
-                    />
-                    <DownloadMenu 
-                      thread={t} 
-                      selectedModels={selectedModels} 
-                    />
-=======
->>>>>>> d28ff448
                     <button
                       onClick={() => onSelectThread(t.id)}
                       className="min-w-0 text-left flex-1 truncate"
@@ -160,6 +135,10 @@
                       {t.title || 'Untitled'}
                     </button>
                     <div className="flex items-center gap-1">
+                      <ShareButton 
+                        thread={t}
+                        projectName={projects.find(p => p.id === t.projectId)?.name}
+                      />
                       <DownloadMenu thread={t} selectedModels={selectedModels} />
                       <button
                         aria-label="Delete chat"
@@ -295,18 +274,11 @@
                     {t.title || 'Untitled'}
                   </button>
                   <div className="flex items-center gap-1">
-<<<<<<< HEAD
                     <ShareButton 
                       thread={t}
                       projectName={projects.find(p => p.id === t.projectId)?.name}
                     />
-                    <DownloadMenu 
-                      thread={t} 
-                      selectedModels={selectedModels} 
-                    />
-=======
                     <DownloadMenu thread={t} selectedModels={selectedModels} />
->>>>>>> d28ff448
                     <button
                       aria-label="Delete chat"
                       title="Delete chat"
