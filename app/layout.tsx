import type { Metadata } from "next";
import {
  Geist,
  Geist_Mono,
  Inter,
  JetBrains_Mono,
  Poppins,
} from "next/font/google";
import "./globals.css";
import { SpeedInsights } from "@vercel/speed-insights/next";
import { Analytics } from "@vercel/analytics/next";
<<<<<<< HEAD
import { ThemeProvider } from "@/lib/themeContext";
=======
import { ToastContainer } from "react-toastify";
import "react-toastify/dist/ReactToastify.css";
>>>>>>> 16b536e4

const geistSans = Geist({
  variable: "--font-geist-sans",
  subsets: ["latin"],
});

const geistMono = Geist_Mono({
  variable: "--font-geist-mono",
  subsets: ["latin"],
});

const inter = Inter({
  variable: "--font-inter",
  subsets: ["latin"],
  weight: ["300", "400", "500", "600", "700"],
});

const jetbrainsMono = JetBrains_Mono({
  variable: "--font-jetbrains",
  subsets: ["latin"],
  weight: ["300", "400", "500", "600", "700"],
});

const poppins = Poppins({
  variable: "--font-poppins",
  subsets: ["latin"],
  weight: ["300", "400", "500", "600", "700"],
});

export const metadata: Metadata = {
  title: "OpenSource Fiesta",
  description: "Compare and chat with multiple open models",
};

export default function RootLayout({
  children,
}: Readonly<{
  children: React.ReactNode;
}>) {
  return (
<<<<<<< HEAD
    <html
      lang="en"
      className={`dark ${geistSans.variable} ${geistMono.variable} ${inter.variable} ${jetbrainsMono.variable} ${poppins.variable}`}
    >
      <body className="antialiased theme-transition-colors">
        <ThemeProvider enableLogging={false}>{children}</ThemeProvider>
=======
    <html lang="en" className="dark">
      <body
        className={`${geistSans.variable} ${geistMono.variable} antialiased`}
      >
        {children}
        
         <ToastContainer
          position="top-right"
          autoClose={3000}
          hideProgressBar={false}
          closeOnClick
          pauseOnHover
          draggable
          theme="colored"
        />

>>>>>>> 16b536e4
        <SpeedInsights />
        <Analytics />
      </body>
    </html>
  );
}<|MERGE_RESOLUTION|>--- conflicted
+++ resolved
@@ -1,20 +1,10 @@
 import type { Metadata } from "next";
-import {
-  Geist,
-  Geist_Mono,
-  Inter,
-  JetBrains_Mono,
-  Poppins,
-} from "next/font/google";
+import { Geist, Geist_Mono } from "next/font/google";
 import "./globals.css";
 import { SpeedInsights } from "@vercel/speed-insights/next";
 import { Analytics } from "@vercel/analytics/next";
-<<<<<<< HEAD
-import { ThemeProvider } from "@/lib/themeContext";
-=======
 import { ToastContainer } from "react-toastify";
 import "react-toastify/dist/ReactToastify.css";
->>>>>>> 16b536e4
 
 const geistSans = Geist({
   variable: "--font-geist-sans",
@@ -24,24 +14,6 @@
 const geistMono = Geist_Mono({
   variable: "--font-geist-mono",
   subsets: ["latin"],
-});
-
-const inter = Inter({
-  variable: "--font-inter",
-  subsets: ["latin"],
-  weight: ["300", "400", "500", "600", "700"],
-});
-
-const jetbrainsMono = JetBrains_Mono({
-  variable: "--font-jetbrains",
-  subsets: ["latin"],
-  weight: ["300", "400", "500", "600", "700"],
-});
-
-const poppins = Poppins({
-  variable: "--font-poppins",
-  subsets: ["latin"],
-  weight: ["300", "400", "500", "600", "700"],
 });
 
 export const metadata: Metadata = {
@@ -55,14 +27,6 @@
   children: React.ReactNode;
 }>) {
   return (
-<<<<<<< HEAD
-    <html
-      lang="en"
-      className={`dark ${geistSans.variable} ${geistMono.variable} ${inter.variable} ${jetbrainsMono.variable} ${poppins.variable}`}
-    >
-      <body className="antialiased theme-transition-colors">
-        <ThemeProvider enableLogging={false}>{children}</ThemeProvider>
-=======
     <html lang="en" className="dark">
       <body
         className={`${geistSans.variable} ${geistMono.variable} antialiased`}
@@ -79,7 +43,6 @@
           theme="colored"
         />
 
->>>>>>> 16b536e4
         <SpeedInsights />
         <Analytics />
       </body>
